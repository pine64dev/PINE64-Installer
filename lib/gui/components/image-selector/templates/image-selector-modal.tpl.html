<div class="modal-header">
  <h4 class="modal-title"></h4>
  <button class="close" ng-click="modal.closeModal()">&times;</button>
</div>
<div class="modal-body">
    <!-- Single button with keyboard nav -->
    <div class="btn-group dropdown-block" uib-dropdown keyboard-nav>
        <button id="simple-btn-keyboard-nav" type="button" uib-dropdown-toggle>
            {{ modal.selectedBoard.name || 'Board Type' }}<span class="caret"></span>
        </button>
        <ul class="dropdown-menu" uib-dropdown-menu role="menu" aria-labelledby="simple-btn-keyboard-nav">
            <li role="menuitem"
              ng-repeat="board in modal.boards"
              ng-click="modal.getBoardImages(board)"><a href="#">{{board.name}}</a></li>
        </ul>
    </div>
<<<<<<< HEAD
    <h4 class="list-group-title">Select an image</h4>
    <ul class="list-group">
      <li class="list-group-item" ng-repeat="n in [1, 2, 3, 4] track by $index">
        <span class="list-group-item-tick-icon">
          <i class="tick tick--success" ng-show="{{n==1?true:false}}"></i>
        </span>
        <span class="list-group-item-image-icon">
          <i class="glyphicon glyphicon-fire"></i>
        </span>
        <div class="list-group-item-label">
              <h4 class="list-group-item-heading">Select an image</h4>
              <p class="list-group-item-text">Select an image</p>
        </div>
        <div class="btn-group list-group-item-ver" uib-dropdown keyboard-nav>
          <button id="simple-btn-keyboard-nav" type="button" uib-dropdown-toggle>
              Board Type <span class="caret"></span>
          </button>
          <ul class="dropdown-menu" uib-dropdown-menu role="menu" aria-labelledby="simple-btn-keyboard-nav">
              <li role="menuitem" ><a href="#">Android</a></li>
              <li role="menuitem" ><a href="#">Linux</a></li>
              <li role="menuitem" ><a href="#">Ubuntu</a></li>
              <li role="menuitem" ><a href="#">Browse from local</a></li>
          </ul>
        </div>
        <span class="list-group-item-info-icon">
            <i class="glyphicon glyphicon-info-sign"></i>
        </span>
      </li>
      <li class="list-group-item" ng-click="modal.browseLocalImage()">
        <span class="list-group-item-tick-icon">
        </span>
        <span class="list-group-item-search-icon">
          <i class="glyphicon glyphicon-search"></i>
        </span>
        <div class="list-group-item-label">
              <h4 class="list-group-item-heading">Browse from local</h4>
              <p class="list-group-item-text">Browse image from local drive</p>
        </div>
      </li>
    </ul>
=======

    <div ng-show="modal.boardImages">
      <h4 class="list-group-title">Select an image</h4>
      <ul class="list-group">
        <li class="list-group-item" ng-repeat="image in modal.boardImages">
          <span class="list-group-item-tick-icon">
            <i class="tick tick--success" ng-show="{{ modal.selectedImage == image }}"></i>
          </span>
          <span class="list-group-item-image-icon">
            <img class="list-group-item-image-icon" src="{{ modal.getImageLogo(image.logo) }}" />
          </span>
          <div class="list-group-item-label">
                <h4 class="list-group-item-heading">{{ image.name }}</h4>
                <p class="list-group-item-text">{{ image.instructions }}</p>
          </div>
          <div class="btn-group list-group-item-ver" uib-dropdown keyboard-nav>
            <button id="simple-btn-keyboard-nav" type="button" uib-dropdown-toggle>
                build {{ image.versions[0].version }}<span class="caret"></span>
            </button>
            <ul class="dropdown-menu" uib-dropdown-menu role="menu" aria-labelledby="simple-btn-keyboard-nav">
                <li role="menuitem" ng-repeat="version in image.versions"><a href="#">{{ version.version }}</a></li>
            </ul>
          </div>
          <span class="list-group-item-info-icon">
              <i class="glyphicon glyphicon-info-sign" os-open-external="{{ image.releaseNotesUrl }}"></i>
          </span>
        </li>
        <li class="list-group-item">
          <span class="list-group-item-tick-icon">
            <i class="tick tick--success" ng-show="{{n==1?true:false}}"></i>
          </span>
          <span class="list-group-item-image-icon">
            <i class="glyphicon glyphicon-fire"></i>
          </span>
          <div class="list-group-item-label">
                <h4 class="list-group-item-heading">Select file</h4>
                <p class="list-group-item-text">Select an image</p>
          </div>
          <div class="btn-group list-group-item-ver" uib-dropdown keyboard-nav>
            <button id="simple-btn-keyboard-nav" type="button" uib-dropdown-toggle>
                Board Type <span class="caret"></span>
            </button>
            <ul class="dropdown-menu" uib-dropdown-menu role="menu" aria-labelledby="simple-btn-keyboard-nav">
                <li role="menuitem" ><a href="#">Android</a></li>
                <li role="menuitem" ><a href="#">Linux</a></li>
                <li role="menuitem" ><a href="#">Ubuntu</a></li>
                <li role="menuitem" ><a href="#">Browse from local</a></li>
            </ul>
          </div>
          <span class="list-group-item-info-icon">
              <i class="glyphicon glyphicon-info-sign"></i>
          </span>
        </li>
      </ul>
    </div>
>>>>>>> 9cbaa655
</div>
<div class="modal-footer">
    <button class="button button-primary"
    ng-click="modal.closeModal()">OK</button>
    <button class="button button-primary"
    ng-click="modal.closeModal()">Cancel</button>
</div><|MERGE_RESOLUTION|>--- conflicted
+++ resolved
@@ -14,48 +14,6 @@
               ng-click="modal.getBoardImages(board)"><a href="#">{{board.name}}</a></li>
         </ul>
     </div>
-<<<<<<< HEAD
-    <h4 class="list-group-title">Select an image</h4>
-    <ul class="list-group">
-      <li class="list-group-item" ng-repeat="n in [1, 2, 3, 4] track by $index">
-        <span class="list-group-item-tick-icon">
-          <i class="tick tick--success" ng-show="{{n==1?true:false}}"></i>
-        </span>
-        <span class="list-group-item-image-icon">
-          <i class="glyphicon glyphicon-fire"></i>
-        </span>
-        <div class="list-group-item-label">
-              <h4 class="list-group-item-heading">Select an image</h4>
-              <p class="list-group-item-text">Select an image</p>
-        </div>
-        <div class="btn-group list-group-item-ver" uib-dropdown keyboard-nav>
-          <button id="simple-btn-keyboard-nav" type="button" uib-dropdown-toggle>
-              Board Type <span class="caret"></span>
-          </button>
-          <ul class="dropdown-menu" uib-dropdown-menu role="menu" aria-labelledby="simple-btn-keyboard-nav">
-              <li role="menuitem" ><a href="#">Android</a></li>
-              <li role="menuitem" ><a href="#">Linux</a></li>
-              <li role="menuitem" ><a href="#">Ubuntu</a></li>
-              <li role="menuitem" ><a href="#">Browse from local</a></li>
-          </ul>
-        </div>
-        <span class="list-group-item-info-icon">
-            <i class="glyphicon glyphicon-info-sign"></i>
-        </span>
-      </li>
-      <li class="list-group-item" ng-click="modal.browseLocalImage()">
-        <span class="list-group-item-tick-icon">
-        </span>
-        <span class="list-group-item-search-icon">
-          <i class="glyphicon glyphicon-search"></i>
-        </span>
-        <div class="list-group-item-label">
-              <h4 class="list-group-item-heading">Browse from local</h4>
-              <p class="list-group-item-text">Browse image from local drive</p>
-        </div>
-      </li>
-    </ul>
-=======
 
     <div ng-show="modal.boardImages">
       <h4 class="list-group-title">Select an image</h4>
@@ -83,35 +41,19 @@
               <i class="glyphicon glyphicon-info-sign" os-open-external="{{ image.releaseNotesUrl }}"></i>
           </span>
         </li>
-        <li class="list-group-item">
-          <span class="list-group-item-tick-icon">
-            <i class="tick tick--success" ng-show="{{n==1?true:false}}"></i>
-          </span>
-          <span class="list-group-item-image-icon">
-            <i class="glyphicon glyphicon-fire"></i>
-          </span>
-          <div class="list-group-item-label">
-                <h4 class="list-group-item-heading">Select file</h4>
-                <p class="list-group-item-text">Select an image</p>
-          </div>
-          <div class="btn-group list-group-item-ver" uib-dropdown keyboard-nav>
-            <button id="simple-btn-keyboard-nav" type="button" uib-dropdown-toggle>
-                Board Type <span class="caret"></span>
-            </button>
-            <ul class="dropdown-menu" uib-dropdown-menu role="menu" aria-labelledby="simple-btn-keyboard-nav">
-                <li role="menuitem" ><a href="#">Android</a></li>
-                <li role="menuitem" ><a href="#">Linux</a></li>
-                <li role="menuitem" ><a href="#">Ubuntu</a></li>
-                <li role="menuitem" ><a href="#">Browse from local</a></li>
-            </ul>
-          </div>
-          <span class="list-group-item-info-icon">
-              <i class="glyphicon glyphicon-info-sign"></i>
-          </span>
-        </li>
+        <li class="list-group-item" ng-click="modal.browseLocalImage()">
+        <span class="list-group-item-tick-icon">
+        </span>
+        <span class="list-group-item-search-icon">
+          <i class="glyphicon glyphicon-search"></i>
+        </span>
+        <div class="list-group-item-label">
+              <h4 class="list-group-item-heading">Browse from local</h4>
+              <p class="list-group-item-text">Browse image from local drive</p>
+        </div>
+      </li>
       </ul>
     </div>
->>>>>>> 9cbaa655
 </div>
 <div class="modal-footer">
     <button class="button button-primary"
